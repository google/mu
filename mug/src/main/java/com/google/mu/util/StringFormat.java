package com.google.mu.util;

import static com.google.mu.util.InternalCollectors.toImmutableList;
import static com.google.mu.util.Optionals.optional;
import static com.google.mu.util.Substring.before;
import static com.google.mu.util.Substring.first;
import static com.google.mu.util.Substring.suffix;
import static com.google.mu.util.Substring.BoundStyle.INCLUSIVE;
import static com.google.mu.util.stream.MoreCollectors.combining;
import static com.google.mu.util.stream.MoreCollectors.onlyElement;
import static java.util.Collections.unmodifiableList;
import static java.util.Objects.requireNonNull;
import static java.util.stream.Collectors.toList;

import java.util.AbstractList;
import java.util.ArrayList;
import java.util.Arrays;
import java.util.Collections;
import java.util.List;
import java.util.Optional;
import java.util.function.BiFunction;
import java.util.function.Function;
import java.util.function.Supplier;
import java.util.stream.Collector;
import java.util.stream.Stream;

import com.google.mu.function.Quarternary;
import com.google.mu.function.Quinary;
import com.google.mu.function.Senary;
import com.google.mu.function.Ternary;
import com.google.mu.util.stream.BiStream;
import com.google.mu.util.stream.MoreStreams;

/**
 * A string parser to extract placeholder values from input strings according to a format string.
 * For example:
 *
 * <pre>{@code
 * return new StringFormat("{address}+{subaddress}@{domain}")
 *     .parse("my-ldap+test@google.com", (address, subaddress, domain) -> ...);
 * }</pre>
 *
 * <p>An ErrorProne check is provided to guard against incorrect lambda parameters to the {@code
 * parse()}, {@code parseOrThrow()}, {@code parseGreedy()} and {@code scan()} methods. Both the
 * number of parameters and the lambda parameter names are checked to ensure they match the format
 * string. The arguments passed to the {@link #format} are also checked. If you use bazel, the check
 * is automatically enforced.
 *
 * <p>Starting from 6.7, if a certain placeholder is uninteresting and you'd rather not name it, you
 * can use the special {@code ...} placeholder and then you won't need to assign a lambda variable
 * to capture it:
 *
 * <pre>{@code
 * return new StringFormat("{...}+{subaddress}@{domain}")
 *     .parse("my-ldap+test@google.com", (subaddress, domain) -> ...);
 * }</pre>
 *
 * <p>Note that except the placeholders, characters in the format string are treated as literals.
 * This works better if your pattern is close to free-form text with characters like '.', '?', '(',
 * '|' and whatnot because you don't need to escape them. On the other hand, the literal characters
 * won't offer regex functionalities you get from {@code (\w+)}, {@code (foo|bar)} etc.
 *
 * <p>In the face of ambiguity, the {@code parse()} methods can be lossy. Consider the format string
 * of {@code String.format("I bought %s and %s", "apples and oranges", "chips")}, it returns {@code
 * "I bought apples and oranges and chips"}; but the following parsing code will incorrectly parse
 * "apples" as "{fruits}" and "oranges and chips" as "{snacks}":
 *
 * <pre>{@code
 * new StringFormat("I bought {fruits} and {snacks}")
 *     .parse("I bought apples and oranges and chips", (fruits, snacks) -> ...);
 * }</pre>
 *
 * As such, only use this class on trusted input strings (i.e. not user inputs). And use regex
 * instead to better deal with ambiguity.
 *
 * <p>All the {@code parse()} methods attempt to match the entire input string from beginning to
 * end. If you need to find the string format as a substring anywhere inside the input string, or
 * need to find repeated occurrences from the input string, use the {@code scan()} methods instead.
 * Tack on {@code .findFirst()} on the returned lazy stream if you only care to find a single
 * occurrence.
 *
 * <p>This class is immutable and pre-compiles the format string at constructor time so that the
 * {@code parse()} and {@code scan()} methods will be more efficient.
 *
 * @since 6.6
 */
public final class StringFormat {
  private static final Substring.RepeatingPattern PLACEHOLDERS =
      Substring.consecutive(c -> c != '{' && c != '}') // Find the inner-most pairs of curly braces.
          .immediatelyBetween("{", INCLUSIVE, "}", INCLUSIVE)
          .repeatedly();
  private final String format;
  private final List<String> fragments; // The string literals between placeholders
  private final List<Boolean> toCapture;
  private final int numCapturingPlaceholders;

  /**
   * Returns a {@link Substring.Pattern} spanning the substring matching {@code format}. For
   * example, {@code StringFormat.span("projects/{project}/")} is equivalent to {@code
   * spanningInOrder("projects/", "/")}.
   *
   * <p>Useful if you need a Substring.Pattern for purposes such as composition, but prefer a more
   * self-documenting syntax. The placeholder names in the format string don't affect runtime
   * semantics, but using meaningful names improves readability.
   *
   * @since 6.7
   */
  public static Substring.Pattern span(String format) {
    List<String> delimiters =
        PLACEHOLDERS.split(format).map(Substring.Match::toString).collect(toList());
    return delimiters.size() > 1 && delimiters.get(delimiters.size() - 1).isEmpty()
        // If the last placeholder is at end, treat it as anchoring to the end.
        ? spanInOrder(delimiters.subList(0, delimiters.size() - 1)).toEnd()
        : spanInOrder(delimiters);
  }

  private static Substring.Pattern spanInOrder(List<String> goalPosts) {
    return goalPosts.stream()
        .skip(1)
        .map(Substring::first)
        .reduce(Substring.first(goalPosts.get(0)), Substring.Pattern::extendTo);
  }

  /**
   * Returns a factory of type {@code T} using {@code format} string as the template, whose
   * curly-braced placeholders will be filled with the template arguments and then passed to the
   * {@code creator} function to create the {@code T} instances.
   *
   * <p>A typical use case is to pre-create an exception template that can be used to create
   * exceptions filled with different parameter values. For example:
   *
   * <pre>{@code
   * private static final StringFormat.To<IOException> JOB_FAILED =
   *     StringFormat.to(
   *         IOException::new, "Job ({job_id}) failed with {error_code}, details: {details}");
   *
   *   // 150 lines later.
   *   // Compile-time enforced that parameters are correct and in the right order.
   *   throw JOB_FAILED.with(jobId, errorCode, errorDetails);
   * }</pre>
   *
   * @since 6.7
   */
  public static <T> To<T> to(
      Function<? super String, ? extends T> creator, String format) {
    requireNonNull(creator);
    StringFormat fmt = new StringFormat(format);
    return new To<T>() {
      @Override
      @SuppressWarnings("StringFormatArgsCheck")
      public T with(Object... params) {
        return creator.apply(fmt.format(params));
      }

      @Override
      public String toString() {
        return format;
      }
    };
  }

  /**
   * Returns a go/jep-430 style template of {@code T} produced by interpolating arguments into the
   * {@code template} string, using the given {@code interpolator} function.
   *
   * <p>The {@code interpolator} function is an SPI. That is, instead of users creating the lambda
   * in-line, you are expected to provide a canned implementation -- typically by wrapping it inside
   * a convenient facade class. For example:
   *
   * <pre>{@code
   * // Provided to the user:
   * public final class BigQuery {
   *   public static StringFormat.To<QueryRequest> template(String template) {
   *     return StringFormat.template(template, (fragments, placeholders) -> ...);
   *   }
   * }
   *
   * // At call site:
   * private static final StringFormat.To<QueryRequest> GET_CASE_BY_ID = BigQuery.template(
   *     "SELECT CaseId, Description FROM tbl WHERE CaseId = '{case_id}'");
   *
   *    ....
   *    QueryRequest query = GET_CASE_BY_ID.with(caseId);  // automatically escape special chars
   * }</pre>
   *
   * <p>This way, the StringFormat API provides compile-time safety, and the SPI plugs in custom
   * interpolation logic.
   *
   * <p>Calling {@link To#with} with unexpected number of parameters will throw {@link
   * IllegalArgumentException} without invoking {@code interpolator}.
   *
   * @since 6.7
   */
  public static <T> To<T> template(String template, Interpolator<? extends T> interpolator) {
    requireNonNull(interpolator);
    StringFormat formatter = new StringFormat(template);
    List<Substring.Match> placeholders =
        PLACEHOLDERS.match(template).collect(toImmutableList());
    return new To<T>() {
      @Override
      public T with(Object... params) {
        formatter.checkFormatArgs(params);
        return interpolator.interpolate(
            formatter.fragments, BiStream.zip(placeholders.stream(), Arrays.stream(params)));
      }

      @Override
      public String toString() {
        return template;
      }
    };
  }

  /**
   * Constructs a StringFormat with placeholders in the syntax of {@code "{foo}"}. For example:
   *
   * <pre>{@code
   * new StringFormat("Dear {customer}, your confirmation number is {conf#}");
   * }</pre>
   *
   * <p>Nesting "{placeholder}" syntax inside literal curly braces is supported. For example, you
   * could use a format like: {@code "{name: {name}, age: {age}}"}, and it will be able to parse
   * record-like strings such as "{name: Joe, age: 25}".
   *
   * @param format the template format with placeholders
   * @throws IllegalArgumentException if {@code format} is invalid
   *     (e.g. a placeholder immediately followed by another placeholder)
   */
  public StringFormat(String format) {
    Stream.Builder<String> delimiters = Stream.builder();
    Stream.Builder<Boolean> toCapture = Stream.builder();
    PLACEHOLDERS.split(format).forEachOrdered(
        literal -> {
          delimiters.add(literal.toString());
          toCapture.add(!format.startsWith("...}", literal.index() + literal.length() + 1));
        });
    this.format = format;
    this.fragments = delimiters.build().collect(toImmutableList());
    this.toCapture = chop(toCapture.build().collect(toImmutableList()));
    this.numCapturingPlaceholders =
        this.fragments.size() - 1 - (int) this.toCapture.stream().filter(c -> !c).count();
  }

  /**
   * Parses {@code input} and applies the {@code mapper} function with the single placeholder value
   * in this string format.
   *
   * <p>For example: <pre>{@code
   * new StringFormat("Job failed (job id: {job_id})").parse(input, jobId -> ...);
   * }</pre>
   *
   * @return the return value of the {@code mapper} function if not null. Returns empty if
   *     {@code input} doesn't match the format, or {@code mapper} returns null.
   * @throws IllegalArgumentException if or the format string doesn't have exactly one placeholder.
   */
  public <R> Optional<R> parse(String input, Function<? super String, ? extends R> mapper) {
    return parseExpecting(1, input, onlyElement(mapper));
  }

  /**
   * Parses {@code input} and applies {@code mapper} with the two placeholder values
   * in this string format.
   *
   * <p>For example: <pre>{@code
   * new StringFormat("Job failed (job id: '{id}', error code: {code})")
   *     .parse(input, (jobId, errorCode) -> ...);
   * }</pre>
   *
   * @return the return value of the {@code mapper} function if not null. Returns empty if
   *     {@code input} doesn't match the format, or {@code mapper} returns null.
   * @throws IllegalArgumentException if or the format string doesn't have exactly two placeholders.
   */
  public <R> Optional<R> parse(
      String input, BiFunction<? super String, ? super String, ? extends R> mapper) {
    return parseExpecting(2, input, combining(mapper));
  }

  /**
   * Similar to {@link #parse(String, BiFunction)}, but parses {@code input} and applies {@code
   * mapper} with the <em>3</em> placeholder values in this string format.
   *
   * <p>For example: <pre>{@code
   * new StringFormat("Job failed (job id: '{job_id}', error code: {code}, error details: {details})")
   *     .parse(input, (jobId, errorCode, errorDetails) -> ...);
   * }</pre>
   *
   * @return the return value of the {@code mapper} function if not null. Returns empty if
   *     {@code input} doesn't match the format, or {@code mapper} returns null.
   * @throws IllegalArgumentException if or the format string doesn't have exactly 3 placeholders.
   */
  public <R> Optional<R> parse(String input, Ternary<? super String, ? extends R> mapper) {
    return parseExpecting(3, input, combining(mapper));
  }

  /**
   * Similar to {@link #parse(String, BiFunction)}, but parses {@code input} and applies {@code
   * mapper} with the <em>4</em> placeholder values in this string format.
   *
   * @return the return value of the {@code mapper} function if not null. Returns empty if
   *     {@code input} doesn't match the format, or {@code mapper} returns null.
   * @throws IllegalArgumentException if or the format string doesn't have exactly 4 placeholders.
   */
  public <R> Optional<R> parse(String input, Quarternary<? super String, ? extends R> mapper) {
    return parseExpecting(4, input, combining(mapper));
  }

  /**
   * Similar to {@link #parse(String, BiFunction)}, but parses {@code input} and applies {@code
   * mapper} with the <em>5</em> placeholder values in this string format.
   *
   * @return the return value of the {@code mapper} function if not null. Returns empty if
   *     {@code input} doesn't match the format, or {@code mapper} returns null.
   * @throws IllegalArgumentException if or the format string doesn't have exactly 5 placeholders.
   */
  public <R> Optional<R> parse(String input, Quinary<? super String, ? extends R> mapper) {
    return parseExpecting(5, input, combining(mapper));
  }

  /**
   * Similar to {@link #parse(String, BiFunction)}, but parses {@code input} and applies {@code
   * mapper} with the <em>6</em> placeholder values in this string format.
   *
   * @return the return value of the {@code mapper} function if not null. Returns empty if
   *     {@code input} doesn't match the format, or {@code mapper} returns null.
   * @throws IllegalArgumentException if or the format string doesn't have exactly 6 placeholders.
   */
  public <R> Optional<R> parse(String input, Senary<? super String, ? extends R> mapper) {
    return parseExpecting(6, input, combining(mapper));
  }

  /**
   * Parses {@code input} against the pattern.
   *
   * <p>Returns an immutable list of placeholder values in the same order as {@link #placeholders},
   * upon success; otherwise returns empty.
   *
   * <p>The {@link Substring.Match} result type allows caller to inspect the characters around each
   * match, or to access the raw index in the input string.
   */
  public Optional<List<Substring.Match>> parse(String input) {
    return internalParse(input, fragments, toCapture);
  }

  private Optional<List<Substring.Match>> internalParse(
      String input, List<String> fragments, List<Boolean> toCapture) {
    checkUnformattability();
    if (!input.startsWith(fragments.get(0))) { // first literal is the prefix
      return Optional.empty();
    }
    List<Substring.Match> builder = new ArrayList<>(numCapturingPlaceholders);
    int inputIndex = fragments.get(0).length();
    int numPlaceholders = numPlaceholders();
    for (int i = 1; i <= numPlaceholders; i++) {
      // subsequent delimiters are searched left-to-right; last literal is the suffix.
      Substring.Pattern trailingLiteral =
          i < numPlaceholders ? first(fragments.get(i)) : suffix(fragments.get(i));
      Substring.Match placeholder = before(trailingLiteral).in(input, inputIndex).orElse(null);
      if (placeholder == null) {
        return Optional.empty();
      }
      if (toCapture.get(i - 1)) {
        builder.add(placeholder);
      }
      inputIndex = placeholder.index() + placeholder.length() + fragments.get(i).length();
    }
    return optional(inputIndex == input.length(), unmodifiableList(builder));
  }

  /**
   * Parses {@code input} and applies {@code mapper} with the single placeholder value in this
   * format string.
   *
   * <p>For example:
   *
   * <pre>{@code
   * new StringFormat("Job failed (job id: {job_id})").parseOrThrow(input, jobId -> ...);
   * }</pre>
   *
   * <p>Unlike {@link #parse(String, Function)}, {@code IllegalArgumentException} is thrown if the
   * input string doesn't match the string format. The error message will include both the input
   * string and the format string for ease of debugging, but is otherwise generic. If you need a
   * different exception type, or need to customize the error message, consider using {@link
   * parse(String, Function)} instead and call {@link Optional#orElseThrow} explicitly.
   *
   * @return the return value of the {@code mapper} function if not null. Returns empty if {@code
   *     input} doesn't match the format, or {@code mapper} returns null.
   * @throws IllegalArgumentException if the input string doesn't match the string format, or if the
   *     format string doesn't have exactly one placeholder
   * @throws NullPointerException if any of the parameter is null or {@code mapper} returns null.
   * @since 6.7
   */
  public <R> R parseOrThrow(String input, Function<? super String, R> mapper) {
    return parseOrThrowExpecting(1, input, onlyElement(mapper));
  }

  /**
   * Parses {@code input} and applies {@code mapper} with the two placeholder values in this format
   * string.
   *
   * <p>For example:
   *
   * <pre>{@code
   * new StringFormat("Job failed (job id: '{job_id}', error code: {error_code})")
   *     .parseOrThrow(input, (jobId, errorCode) -> ...);
   * }</pre>
   *
   * <p>Unlike {@link #parse(String, BiFunction)}, {@code IllegalArgumentException} is thrown if the
   * input string doesn't match the string format. The error message will include both the input
   * string and the format string for ease of debugging, but is otherwise generic. If you need a
   * different exception type, or need to customize the error message, consider using {@link
   * parse(String, BiFunction)} instead and call {@link Optional#orElseThrow} explicitly.
   *
   * @return the return value of the {@code mapper} function applied on the extracted placeholder
   *     value.
   * @throws IllegalArgumentException if the input string doesn't match the string format, or if the
   *     format string doesn't have exactly two placeholders
   * @throws NullPointerException if any of the parameter is null or {@code mapper} returns null.
   * @since 6.7
   */
  public <R> R parseOrThrow(String input, BiFunction<? super String, ? super String, R> mapper) {
    return parseOrThrowExpecting(2, input, combining(mapper));
  }

  /**
   * Similar to {@link #parseOrThrow(String, BiFunction)}, but parses {@code input} and applies
   * {@code mapper} with the <em>3</em> placeholder values in this format string.
   *
   * <p>For example:
   *
   * <pre>{@code
   * new StringFormat("Job failed (id: '{job_id}', code: {error_code}, error details: {details})")
   *     .parseOrThrow(input, (jobId, errorCode, errorDetails) -> ...);
   * }</pre>
   *
   * <p>Unlike {@link #parse(String, Ternary)}, {@code IllegalArgumentException} is thrown if the
   * input string doesn't match the string format. The error message will include both the input
   * string and the format string for ease of debugging, but is otherwise generic. If you need a
   * different exception type, or need to customize the error message, consider using {@link
   * parse(String, Ternary)} instead and call {@link Optional#orElseThrow} explicitly.
   *
   * @return the return value of the {@code mapper} function applied on the extracted placeholder
   *     values.
   * @throws IllegalArgumentException if the input string doesn't match the string format, or if the
   *     format string doesn't have exactly 3 placeholders
   * @throws NullPointerException if any of the parameter is null or {@code mapper} returns null.
   * @since 6.7
   */
  public <R> R parseOrThrow(String input, Ternary<? super String, R> mapper) {
    return parseOrThrowExpecting(3, input, combining(mapper));
  }

  /**
   * Similar to {@link #parseOrThrow(String, BiFunction)}, but parses {@code input} and applies
   * {@code mapper} with the <em>4</em> placeholder values in this string format.
   *
   * <p>Unlike {@link #parse(String, Quarternary)}, {@code IllegalArgumentException} is thrown if the
   * input string doesn't match the string format. The error message will include both the input
   * string and the format string for ease of debugging, but is otherwise generic. If you need a
   * different exception type, or need to customize the error message, consider using {@link
   * parse(String, Quarternary)} instead and call {@link Optional#orElseThrow} explicitly.
   *
   * @return the return value of the {@code mapper} function applied on the extracted placeholder
   *     values.
   * @throws IllegalArgumentException if the input string doesn't match the string format, or if the
   *     format string doesn't have exactly 4 placeholders
   * @throws NullPointerException if any of the parameter is null or {@code mapper} returns null.
   * @since 6.7
   */
  public <R> R parseOrThrow(String input, Quarternary<? super String, R> mapper) {
    return parseOrThrowExpecting(4, input, combining(mapper));
  }

  /**
   * Similar to {@link #parseOrThrow(String, BiFunction)}, but parses {@code input} and applies
   * {@code mapper} with the <em>5</em> placeholder values in this string format.
   *
   * <p>Unlike {@link #parse(String, Quinary)}, {@code IllegalArgumentException} is thrown if the
   * input string doesn't match the string format. The error message will include both the input
   * string and the format string for ease of debugging, but is otherwise generic. If you need a
   * different exception type, or need to customize the error message, consider using {@link
   * parse(String, Quinary)} instead and call {@link Optional#orElseThrow} explicitly.
   *
   * @return the return value of the {@code mapper} function applied on the extracted placeholder
   *     values.
   * @throws IllegalArgumentException if the input string doesn't match the string format, or if the
   *     format string doesn't have exactly 5 placeholders
   * @throws NullPointerException if any of the parameter is null or {@code mapper} returns null.
   * @since 6.7
   */
  public <R> R parseOrThrow(String input, Quinary<? super String, R> mapper) {
    return parseOrThrowExpecting(5, input, combining(mapper));
  }

  /**
   * Similar to {@link #parseOrThrow(String, BiFunction)}, but parses {@code input} and applies
   * {@code mapper} with the <em>6</em> placeholder values in this string format.
   *
   * <p>Unlike {@link #parse(String, MapFrom6)}, {@code IllegalArgumentException} is thrown if the
   * input string doesn't match the string format. The error message will include both the input
   * string and the format string for ease of debugging, but is otherwise generic. If you need a
   * different exception type, or need to customize the error message, consider using {@link
   * parse(String, MapFrom6)} instead and call {@link Optional#orElseThrow} explicitly.
   *
   * @return the return value of the {@code mapper} function applied on the extracted placeholder
   *     values.
   * @throws IllegalArgumentException if the input string doesn't match the string format, or if the
   *     format string doesn't have exactly 6 placeholders
   * @throws NullPointerException if any of the parameter is null or {@code mapper} returns null.
   * @since 6.7
   */
  public <R> R parseOrThrow(String input, Senary<? super String, R> mapper) {
    return parseOrThrowExpecting(6, input, combining(mapper));
  }

  /**
   * Similar to {@link #parse(String, Function)}, parses {@code input} and applies {@code mapper}
   * with the single placeholder value in this format string, but matches the placeholders backwards
   * from the end to the beginning of the input string.
   *
   * <p>For unambiguous strings, it's equivalent to {@link #parse(String, Function)}, but if for
   * example you are parsing "a/b/c" against the pattern of "{parent}/{...}", {@code parse("a/b/c",
   * parent -> parent)} results in "a", while {@code parseGreedy("a/b/c", parent -> parent)} results
   * in "a/b".
   *
   * <p>This is also equivalent to allowing the left placeholder to match greedily, while still
   * requiring the remaining placeholder(s) to be matched.
   *
   * @return the return value of the {@code mapper} function if not null. Returns empty if {@code
   *     input} doesn't match the format, or {@code mapper} returns null.
   * @throws IllegalArgumentException if the format string doesn't have exactly one placeholder.
   * @since 6.7
   */
  public final <R> Optional<R> parseGreedy(
      String input, Function<? super String, ? extends R> mapper) {
    return parseGreedyExpecting(1, input, onlyElement(mapper));
  }

  /**
   * Similar to {@link #parse(String, BiFunction)}, parses {@code input} and applies {@code mapper}
   * with the two placeholder values in this format string, but matches the placeholders backwards
   * from the end to the beginning of the input string.
   *
   * <p>For unambiguous strings, it's equivalent to {@link #parse(String, BiFunction)}, but if for
   * example you are parsing "a/b/c" against the pattern of "{parent}/{child}", {@code
   * parse("a/b/c", (parent, child) -> ...)} parses out "a" as parent and "b/c" as child, while
   * {@code parseGreedy("a/b/c", (parent, child) -> ...)} parses "a/b" as parent and "c" as child.
   *
   * <p>This is also equivalent to allowing the left placeholder to match greedily, while still
   * requiring the remaining placeholder(s) to be matched.
   *
   * @return the return value of the {@code mapper} function if not null. Returns empty if {@code
   *     input} doesn't match the format, or {@code mapper} returns null.
   * @throws IllegalArgumentException if the format string doesn't have exactly two placeholders.
   * @since 6.7
   */
  public final <R> Optional<R> parseGreedy(
      String input, BiFunction<? super String, ? super String, ? extends R> mapper) {
    return parseGreedyExpecting(2, input, combining(mapper));
  }

  /**
   * Similar to {@link #parse(String, Ternary)}, parses {@code input} and applies {@code mapper}
   * with the 3 placeholder values in this format string, but matches the placeholders backwards
   * from the end to the beginning of the input string.
   *
   * <p>This is also equivalent to allowing the left placeholder to match greedily, while still
   * requiring the remaining placeholder(s) to be matched.
   *
   * @return the return value of the {@code mapper} function if not null. Returns empty if {@code
   *     input} doesn't match the format, or {@code mapper} returns null.
   * @throws IllegalArgumentException if the format string doesn't have exactly 3 placeholders.
   * @since 6.7
   */
  public final <R> Optional<R> parseGreedy(
      String input, Ternary<? super String, ? extends R> mapper) {
    return parseGreedyExpecting(3, input, combining(mapper));
  }

  /**
   * Similar to {@link #parse(String, Quarternary)}, parses {@code input} and applies {@code mapper}
   * with the 3 placeholder values in this format string, but matches the placeholders backwards
   * from the end to the beginning of the input string.
   *
   * <p>This is also equivalent to allowing the left placeholder to match greedily, while still
   * requiring the remaining placeholder(s) to be matched.
   *
   * @return the return value of the {@code mapper} function if not null. Returns empty if {@code
   *     input} doesn't match the format, or {@code mapper} returns null.
   * @throws IllegalArgumentException if the format string doesn't have exactly 4 placeholders.
   * @since 6.7
   */
  public final <R> Optional<R> parseGreedy(
      String input, Quarternary<? super String, ? extends R> mapper) {
    return parseGreedyExpecting(4, input, combining(mapper));
  }

  /**
   * Similar to {@link #parse(String, Quinary)}, parses {@code input} and applies {@code mapper}
   * with the 5 placeholder values in this format string, but matches the placeholders backwards
   * from the end to the beginning of the input string.
   *
   * <p>This is also equivalent to allowing the left placeholder to match greedily, while still
   * requiring the remaining placeholder(s) to be matched.
   *
   * @return the return value of the {@code mapper} function if not null. Returns empty if {@code
   *     input} doesn't match the format, or {@code mapper} returns null.
   * @throws IllegalArgumentException if the format string doesn't have exactly 5 placeholders.
   * @since 6.7
   */
  public final <R> Optional<R> parseGreedy(
      String input, Quinary<? super String, ? extends R> mapper) {
    return parseGreedyExpecting(5, input, combining(mapper));
  }

  /**
   * Returns true if this format matches {@code input} entirely.
   *
   * @since 6.7
   */
  public boolean matches(String input) {
    return parse(input).isPresent();
  }

  /**
   * Scans the {@code input} string and extracts all matched placeholders in this string format.
   *
   * <p>unlike {@link #parse(String)}, the input string isn't matched entirely:
   * the pattern doesn't have to start from the beginning, and if there are some remaining
   * characters that don't match the pattern any more, the stream stops. In particular, if there
   * is no match, empty stream is returned.
   */
  public Stream<List<Substring.Match>> scan(String input) {
    requireNonNull(input);
    if (format.isEmpty()) {
      return Stream.generate(() -> Collections.<Substring.Match>emptyList())
          .limit(input.length() + 1);
    }
    int numPlaceholders = numPlaceholders();
    return MoreStreams.whileNotNull(
        new Supplier<List<Substring.Match>>() {
          private int inputIndex = 0;
          private boolean done = false;

          @Override
          public List<Substring.Match> get() {
            if (done) {
              return null;
            }
            inputIndex = input.indexOf(fragments.get(0), inputIndex);
            if (inputIndex < 0) {
              return null;
            }
            inputIndex += fragments.get(0).length();
            List<Substring.Match> builder = new ArrayList<>(numCapturingPlaceholders);
            for (int i = 1; i <= numPlaceholders; i++) {
              String literal = fragments.get(i);
              // Always search left-to-right. The last placeholder at the end of format is suffix.
              Substring.Pattern literalLocator =
                  i == numPlaceholders && fragments.get(i).isEmpty()
                      ? Substring.END
                      : first(fragments.get(i));
              Substring.Match placeholder = before(literalLocator).match(input, inputIndex);
              if (placeholder == null) {
                return null;
              }
              if (toCapture.get(i - 1)) {
                builder.add(placeholder);
              }
              inputIndex = placeholder.index() + placeholder.length() + literal.length();
            }
            if (inputIndex == input.length()) {
              done = true;
            }
            return unmodifiableList(builder);
          }
        });
  }

  /**
   * Scans the {@code input} string and extracts all matches of this string format.
   * Returns the lazy stream of non-null results from passing the single placeholder values to
   * the {@code mapper} function for each iteration, with null results skipped.
   *
   * <p>For example: <pre>{@code
   * new StringFormat("/home/usr/myname/{file_name}\n")
   *     .scan(multiLineInput, fileName -> ...);
   * }</pre>
   *
   * <p>unlike {@link #parse(String, Function)}, the input string isn't matched
   * entirely: the pattern doesn't have to start from the beginning, and if there are some remaining
   * characters that don't match the pattern any more, the stream stops. In particular, if there
   * is no match, empty stream is returned.
   *
   * <p>By default, placeholders are allowed to be matched against an empty string. If the
   * placeholder isn't expected to be empty, consider filtering it out by returning null from
   * the {@code mapper} function, which will then be ignored in the result stream.
   */
  public <R> Stream<R> scan(String input, Function<? super String, ? extends R> mapper) {
    requireNonNull(input);
    requireNonNull(mapper);
    checkPlaceholderCount(1);
    return scanAndCollect(input, onlyElement(mapper));
  }

  /**
   * Scans the {@code input} string and extracts all matches of this string format.
   * Returns the lazy stream of non-null results from passing the two placeholder values to
   * the {@code mapper} function for each iteration, with null results skipped.
   *
   * <p>For example: <pre>{@code
   * new StringFormat("[key={key}, value={value}]")
   *     .repeatedly()
   *     .parse(input, (key, value) -> ...);
   * }</pre>
   *
   * <p>unlike {@link #parse(String, BiFunction)}, the input string isn't matched
   * entirely: the pattern doesn't have to start from the beginning, and if there are some remaining
   * characters that don't match the pattern any more, the stream stops. In particular, if there
   * is no match, empty stream is returned.
   *
   * <p>By default, placeholders are allowed to be matched against an empty string. If a certain
   * placeholder isn't expected to be empty, consider filtering it out by returning null from
   * the {@code mapper} function, which will then be ignored in the result stream.
   */
  public <R> Stream<R> scan(
      String input, BiFunction<? super String, ? super String, ? extends R> mapper) {
    requireNonNull(input);
    requireNonNull(mapper);
    checkPlaceholderCount(2);
    return scanAndCollect(input, combining(mapper));
  }

  /**
   * Scans the {@code input} string and extracts all matches of this string format.
   * Returns the lazy stream of non-null results from passing the 3 placeholder values to
   * the {@code mapper} function for each iteration, with null results skipped.
   *
   * <p>For example: <pre>{@code
   * new StringFormat("[{lhs} + {rhs} = {result}]")
   *     .repeatedly()
   *     .parse(input, (lhs, rhs, result) -> ...);
   * }</pre>
   *
   * <p>unlike {@link #parse(String, Ternary)}, the input string isn't matched
   * entirely: the pattern doesn't have to start from the beginning, and if there are some remaining
   * characters that don't match the pattern any more, the stream stops. In particular, if there
   * is no match, empty stream is returned.
   *
   * <p>By default, placeholders are allowed to be matched against an empty string. If a certain
   * placeholder isn't expected to be empty, consider filtering it out by returning null from
   * the {@code mapper} function, which will then be ignored in the result stream.
   */
  public <R> Stream<R> scan(String input, Ternary<? super String, ? extends R> mapper) {
    requireNonNull(input);
    requireNonNull(mapper);
    checkPlaceholderCount(3);
    return scanAndCollect(input, combining(mapper));
  }

  /**
   * Scans the {@code input} string and extracts all matches of this string format.
   * Returns the lazy stream of non-null results from passing the 4 placeholder values to
   * the {@code mapper} function for each iteration, with null results skipped.
   *
   * <p>unlike {@link #parse(String, Quarternary)}, the input string isn't matched
   * entirely: the pattern doesn't have to start from the beginning, and if there are some remaining
   * characters that don't match the pattern any more, the stream stops. In particular, if there
   * is no match, empty stream is returned.
   *
   * <p>By default, placeholders are allowed to be matched against an empty string. If a certain
   * placeholder isn't expected to be empty, consider filtering it out by returning null from
   * the {@code mapper} function, which will then be ignored in the result stream.
   */
  public <R> Stream<R> scan(String input, Quarternary<? super String, ? extends R> mapper) {
    requireNonNull(input);
    requireNonNull(mapper);
    checkPlaceholderCount(4);
    return scanAndCollect(input, combining(mapper));
  }

  /**
   * Scans the {@code input} string and extracts all matches of this string format.
   * Returns the lazy stream of non-null results from passing the 5 placeholder values to
   * the {@code mapper} function for each iteration, with null results skipped.
   *
   * <p>unlike {@link #parse(String, Quinary)}, the input string isn't matched
   * entirely: the pattern doesn't have to start from the beginning, and if there are some remaining
   * characters that don't match the pattern any more, the stream stops. In particular, if there
   * is no match, empty stream is returned.
   *
   * <p>By default, placeholders are allowed to be matched against an empty string. If a certain
   * placeholder isn't expected to be empty, consider filtering it out by returning null from
   * the {@code mapper} function, which will then be ignored in the result stream.
   */
  public <R> Stream<R> scan(String input, Quinary<? super String, ? extends R> mapper) {
    requireNonNull(input);
    requireNonNull(mapper);
    checkPlaceholderCount(5);
    return scanAndCollect(input, combining(mapper));
  }

  /**
   * Scans the {@code input} string and extracts all matches of this string format.
   * Returns the lazy stream of non-null results from passing the 6 placeholder values to
   * the {@code mapper} function for each iteration, with null results skipped.
   *
   * <p>unlike {@link #parse(String, Senary)}, the input string isn't matched
   * entirely: the pattern doesn't have to start from the beginning, and if there are some remaining
   * characters that don't match the pattern any more, the stream stops. In particular, if there
   * is no match, empty stream is returned.
   *
   * <p>By default, placeholders are allowed to be matched against an empty string. If a certain
   * placeholder isn't expected to be empty, consider filtering it out by returning null from
   * the {@code mapper} function, which will then be ignored in the result stream.
   */
  public <R> Stream<R> scan(String input, Senary<? super String, ? extends R> mapper) {
    requireNonNull(input);
    requireNonNull(mapper);
    checkPlaceholderCount(6);
    return scanAndCollect(input, combining(mapper));
  }

  /**
   * Returns the string formatted with placeholders filled using {@code args}.
   * This is the reverse operation of the {@code parse(...)} methods. For example:
   *
   * <pre>{@code
   * new StringFormat("Hello {who}").format("world")
   *     => "Hello world"
   * }</pre>
   *
   * @throws IllegalArgumentException if the number of arguments doesn't match that of the placeholders
   */
  public String format(Object... args) {
    checkFormatArgs(args);
    StringBuilder builder = new StringBuilder().append(fragments.get(0));
    for (int i = 0; i < args.length; i++) {
      builder.append(args[i]).append(fragments.get(i + 1));
    }
    return builder.toString();
  }

  /** Returns the string format. */
  @Override public String toString() {
    return format;
  }

  /**
   * A view of the {@code StringFormat} that returns an instance of {@code T}, after filling the
   * format with the given variadic parameters.
   *
   * @since 6.7
   */
  public interface To<T> {
    /** Returns an instance of {@code T} from the string format filled with {@code params}. */
    T with(Object... params);

    /** Returns the string representation of the format. */
    @Override
    public abstract String toString();
  }

  /** A functional SPI interface for custom interpolation. */
  public interface Interpolator<T> {
    /**
     * Interpolates with {@code fragments} of size {@code N + 1} and {@code placeholders} of size
     * {@code N}. The {@code placeholders} BiStream includes pairs of placeholder names in the form
     * of "{foo}" and their corresponding values passed through the varargs parameter of {@link
     * To#with}.
     */
    T interpolate(List<String> fragments, BiStream<Substring.Match, Object> placeholders);
  }

  private <R> Optional<R> parseGreedyExpecting(
      int cardinality, String input, Collector<? super String, ?, R> collector) {
    requireNonNull(input);
    checkPlaceholderCount(cardinality);
    // To match backwards, we reverse the input as well as the format string.
    // After the matching is done, reverse the results back.
    return internalParse(
            reverse(input),
            reverse(fragments).stream().map(s -> reverse(s)).collect(toImmutableList()),
            reverse(toCapture))
        .map(
            captured ->
                reverse(captured).stream()
                    .map(
                        sub -> { // Return the original (unreversed) substring
                          int forwardIndex = input.length() - (sub.index() + sub.length());
                          return input.substring(forwardIndex, forwardIndex + sub.length());
                        })
                    .collect(collector));
  }

  private <R> Optional<R> parseExpecting(int cardinality, String input, Collector<? super String, ?, R> collector) {
    requireNonNull(input);
    checkPlaceholderCount(cardinality);
    return parse(input).map(values -> values.stream().map(Substring.Match::toString).collect(collector));
  }

  /**
   * Parses {@code input} with the number of placeholders equal to {@code cardinality}, then
   * collects the placeholder values using {@code collector}.
   *
   * @throws IllegalArgumentException if input fails parsing
   */
  private <R> R parseOrThrowExpecting(
      int cardinality, String input, Collector<? super String, ?, R> collector) {
    requireNonNull(input);
    checkPlaceholderCount(cardinality);
    List<Substring.Match> values =
        parse(input)
            .orElseThrow(
                () ->
                    new IllegalArgumentException(
                        new StringFormat("input '{input}' doesn't match format string '{format}'")
                            .format(input, format)));
    R result = values.stream().map(Substring.Match::toString).collect(collector);
    if (result == null) {
      throw new NullPointerException(
          String.format(
              "mapper function returned null when matching input '%s' against format string '%s'",
              input, format));
    }
    return result;
  }

  private <R> Stream<R> scanAndCollect(String input, Collector<? super String, ?, R> collector) {
    return scan(input)
        .map(values -> values.stream().map(Substring.Match::toString).collect(collector))
        .filter(v -> v != null);
  }

  private int numPlaceholders() {
    return fragments.size() - 1;
  }

  private void checkUnformattability() {
    for (int i = 1; i < numPlaceholders(); i++) {
      if (this.fragments.get(i).isEmpty()) {
        throw new IllegalArgumentException("Placeholders cannot be next to each other: " + format);
      }
    }
  }

  private void checkPlaceholderCount(int expected) {
    if (numCapturingPlaceholders != expected) {
      throw new IllegalArgumentException(
          String.format(
              "format string has %s placeholders; %s expected.",
              numCapturingPlaceholders,
              expected));
    }
  }

<<<<<<< HEAD
=======
  private boolean isValidPlaceholderValue(CharSequence chars) {
    return requiredChars == null || (chars.length() > 0 && requiredChars.matchesAllOf(chars));
  }

  private void checkFormatArgs(Object[] args) {
    if (args.length != numPlaceholders()) {
      throw new IllegalArgumentException(
          String.format(
              "format string expects %s placeholders, %s provided",
              numPlaceholders(),
              args.length));
    }
  }

>>>>>>> e37e7178
  static String reverse(String s) {
    if (s.length() <= 1) {
      return s;
    }
    StringBuilder builder = new StringBuilder(s.length());
    for (int i = s.length() - 1; i >= 0; i--) {
      builder.append(s.charAt(i));
    }
    return builder.toString();
  }

  static <T> List<T> reverse(List<T> list) {
    if (list.size() <= 1) {
      return list;
    }
    return new AbstractList<T>() {
      @Override public int size() {
        return list.size();
      }
      @Override public T get(int i) {
        return list.get(list.size() - 1 - i);
      }
    };
  }

  private static <T> List<T> chop(List<T> list) {
    return list.subList(0, list.size() - 1);
  }
}<|MERGE_RESOLUTION|>--- conflicted
+++ resolved
@@ -953,11 +953,6 @@
     }
   }
 
-<<<<<<< HEAD
-=======
-  private boolean isValidPlaceholderValue(CharSequence chars) {
-    return requiredChars == null || (chars.length() > 0 && requiredChars.matchesAllOf(chars));
-  }
 
   private void checkFormatArgs(Object[] args) {
     if (args.length != numPlaceholders()) {
@@ -969,7 +964,6 @@
     }
   }
 
->>>>>>> e37e7178
   static String reverse(String s) {
     if (s.length() <= 1) {
       return s;
