<?xml version="1.0" encoding="UTF-8"?>
<project xmlns="http://maven.apache.org/POM/4.0.0" xmlns:xsi="http://www.w3.org/2001/XMLSchema-instance" xsi:schemaLocation="http://maven.apache.org/POM/4.0.0 http://maven.apache.org/maven-v4_0_0.xsd">
	<modelVersion>4.0.0</modelVersion>
	<groupId>com.google.mug</groupId>
	<artifactId>mug-root</artifactId>
	<packaging>pom</packaging>
	<version>5.8-SNAPSHOT</version>

	<name>mug-root</name>

	<description>Extra Lambda Utilities</description>

	<url>http://github.com/google/mug</url>

	<distributionManagement>
		<repository>
			<id>sonatype-nexus-staging</id>
			<name>Sonatype Nexus release repository</name>
			<url>https://oss.sonatype.org/service/local/staging/deploy/maven2/</url>
		</repository>
		<snapshotRepository>
			<id>ossrh</id>
			<name>Sonatype Nexus snapshot repository</name>
			<url>https://oss.sonatype.org/content/repositories/snapshots/</url>
		</snapshotRepository>
	</distributionManagement>

	<licenses>
		<license>
			<name>Apache License 2.0</name>
			<url>http://www.apache.org/licenses/LICENSE-2.0</url>
		</license>
	</licenses>

	<scm>
		<url>http://github.com/google/mug</url>
		<connection>scm:git:git@github.com:google/mug.git</connection>
		<developerConnection>scm:git:git@github.com:google/mug.git</developerConnection>
		<tag>mug-root-1.0</tag>
	</scm>

	<developers>
		<developer>
			<name>Ben Yu</name>
			<roles>
				<role>Original Developer</role>
			</roles>
		</developer>
	</developers>

	<modules>
		<module>mug</module>
		<module>mug-benchmarks</module>
		<module>mug-examples</module>
		<module>mug-algorithms</module>
		<module>mug-guava</module>
		<module>mug-protobuf</module>
	</modules>

	<properties>
		<project.build.sourceEncoding>UTF-8</project.build.sourceEncoding>
		<powermock.version>1.6.6</powermock.version>
		<maven.javadoc.failOnError>false</maven.javadoc.failOnError>
	</properties>

	<dependencyManagement>
		<dependencies>
			<dependency>
				<groupId>junit</groupId>
				<artifactId>junit</artifactId>
				<version>4.13.1</version>
				<scope>test</scope>
			</dependency>

			<dependency>
				<groupId>org.junit.jupiter</groupId>
				<artifactId>junit-jupiter-api</artifactId>
				<version>5.0.0-M3</version>
				<scope>test</scope>
			</dependency>

			<dependency>
				<groupId>com.google.truth</groupId>
				<artifactId>truth</artifactId>
				<version>0.42</version>
				<scope>test</scope>
			</dependency>

			<dependency>
				<groupId>com.google.truth.extensions</groupId>
				<artifactId>truth-java8-extension</artifactId>
				<version>0.42</version>
				<scope>test</scope>
			</dependency>
			<dependency>
				<groupId>com.google.testparameterinjector</groupId>
				<artifactId>test-parameter-injector</artifactId>
				<version>1.1</version>
				<scope>test</scope>
			</dependency>

			<dependency>
				<groupId>org.mockito</groupId>
				<artifactId>mockito-core</artifactId>
				<version>2.27.0</version>
				<scope>test</scope>
			</dependency>
			<dependency>
				<groupId>com.google.guava</groupId>
				<artifactId>guava-testlib</artifactId>
<<<<<<< HEAD
				<version>31.0-jre</version>
=======
				<version>31.0.1-jre</version>
>>>>>>> 81a51a95
				<scope>test</scope>
			</dependency>

			<dependency>
				<groupId>com.google.guava</groupId>
				<artifactId>guava</artifactId>
				<version>31.0.1-jre</version>
				<scope>test</scope>
			</dependency>
		</dependencies>

	</dependencyManagement>

	<build>

		<pluginManagement>
			<plugins>
				<plugin>
					<artifactId>maven-release-plugin</artifactId>
					<version>3.0.0-M1</version>
					<configuration>
						<autoVersionSubmodules>true</autoVersionSubmodules>
						<useReleaseProfile>false</useReleaseProfile>
						<releaseProfiles>release</releaseProfiles>
						<goals>deploy</goals>
					</configuration>
				</plugin>
				<plugin>
					<artifactId>maven-compiler-plugin</artifactId>
					<version>3.8.1</version>
					<configuration>
						<fork>true</fork>
					</configuration>
					<dependencies>
						<dependency>
							<groupId>org.codehaus.plexus</groupId>
							<artifactId>plexus-compiler-javac-errorprone</artifactId>
							<version>2.8</version>
						</dependency>
						<!-- override plexus-compiler-javac-errorprone's dependency on Error 
							Prone with the latest version -->
						<dependency>
							<groupId>com.google.errorprone</groupId>
							<artifactId>error_prone_core</artifactId>
                            <version>2.10.0</version> 
						</dependency>
					</dependencies>
				</plugin>
				<plugin>
					<artifactId>maven-source-plugin</artifactId>
					<version>2.2.1</version>
				</plugin>
				<plugin>
					<artifactId>maven-clean-plugin</artifactId>
					<version>2.4.1</version>
				</plugin>
				<plugin>
					<artifactId>maven-install-plugin</artifactId>
					<version>2.3.1</version>
				</plugin>
				<plugin>
					<artifactId>maven-resources-plugin</artifactId>
					<version>2.5</version>
				</plugin>
				<plugin>
					<artifactId>maven-surefire-plugin</artifactId>
					<version>2.22.0</version>
				</plugin>
				<plugin>
					<artifactId>maven-jar-plugin</artifactId>
					<version>2.3.2</version>
				</plugin>
				<plugin>
					<artifactId>maven-deploy-plugin</artifactId>
					<version>2.7</version>
				</plugin>
				<plugin>
					<artifactId>maven-site-plugin</artifactId>
					<version>3.0</version>
				</plugin>
				<plugin>
					<artifactId>maven-javadoc-plugin</artifactId>
					<version>3.1.0</version>
					<configuration>
						<stylesheetfile>javadoc-stylesheet.css</stylesheetfile>
					</configuration>
					<executions>
						<execution>
							<id>attach-docs</id>
							<phase>post-integration-test</phase>
							<goals>
								<goal>jar</goal>
							</goals>
						</execution>
					</executions>
				</plugin>
				<plugin>
					<groupId>org.sonatype.plugins</groupId>
					<artifactId>nexus-staging-maven-plugin</artifactId>
					<version>1.6.6</version>
					<extensions>true</extensions>
					<configuration>
						<serverId>ossrh</serverId>
						<nexusUrl>https://oss.sonatype.org/</nexusUrl>
						<autoReleaseAfterClose>true</autoReleaseAfterClose>
					</configuration>
				</plugin>
			</plugins>
		</pluginManagement>

		<plugins>

			<plugin>
				<artifactId>maven-compiler-plugin</artifactId>
				<configuration>
					<source>1.8</source>
					<target>1.8</target>
				</configuration>
			</plugin>

			<plugin>
				<artifactId>maven-source-plugin</artifactId>
				<executions>
					<!-- always deploy sources on Nexus -->
					<execution>
						<id>attach-sources</id>
						<goals>
							<goal>jar</goal>
						</goals>
					</execution>
				</executions>
			</plugin>

			<plugin>
				<groupId>org.apache.maven.plugins</groupId>
				<artifactId>maven-javadoc-plugin</artifactId>
				<configuration>
					<additionalparam>-Xdoclint:none</additionalparam>
				</configuration>
				<executions>
					<!-- always deploy sources on Nexus -->
					<execution>
						<id>attach-docs</id>
					</execution>
					<execution>
						<id>generate-javadoc-site-report</id>
						<phase>site</phase>
						<goals>
							<goal>javadoc</goal>
						</goals>
					</execution>
					<execution>
						<goals>
							<goal>jar</goal>
						</goals>
					</execution>
				</executions>
			</plugin>
		</plugins>
	</build>

	<profiles>
		<!-- Signing artifacts for maven central deployment see https://docs.sonatype.org/display/Repository/How+To+Generate+PGP+Signatures+With+Maven -->
		<profile>
			<id>release</id>
			<activation>
				<property>
					<name>performRelease</name>
					<value>true</value>
				</property>
			</activation>
			<build>
				<plugins>
					<plugin>
						<groupId>org.apache.maven.plugins</groupId>
						<artifactId>maven-gpg-plugin</artifactId>
						<version>1.5</version>
						<configuration>
							<arguments>-Dgpg.passphrase=${gpg.passphrase}</arguments>
						</configuration>
						<executions>
							<execution>
								<id>sign-artifacts</id>
								<phase>verify</phase>
								<goals>
									<goal>sign</goal>
								</goals>
							</execution>
						</executions>
					</plugin>
				</plugins>
			</build>
		</profile>
	</profiles>

</project><|MERGE_RESOLUTION|>--- conflicted
+++ resolved
@@ -108,11 +108,7 @@
 			<dependency>
 				<groupId>com.google.guava</groupId>
 				<artifactId>guava-testlib</artifactId>
-<<<<<<< HEAD
-				<version>31.0-jre</version>
-=======
 				<version>31.0.1-jre</version>
->>>>>>> 81a51a95
 				<scope>test</scope>
 			</dependency>
 
